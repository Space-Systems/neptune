--- conflicted
+++ resolved
@@ -60,11 +60,7 @@
 echo "Checking for libslam"
 if [[ ! -d "libslam" ]]; then
   echo "Not found - cloning from https://github.com/Space-Systems/libslam.git"
-<<<<<<< HEAD
   git clone https://github.com/Space-Systems/libslam.git --branch v2020-12
-=======
-  git clone https://github.com/Space-Systems/libslam.git -b v2020-11
->>>>>>> 92f1e098
 else
   echo "Found - updating branch."
   cd libslam
